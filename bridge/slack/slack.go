package bslack

import (
	"errors"
	"fmt"
	"strings"
	"sync"

	"github.com/42wim/matterbridge/bridge"
	"github.com/42wim/matterbridge/bridge/config"
	"github.com/42wim/matterbridge/bridge/helper"
	"github.com/42wim/matterbridge/matterhook"
	"github.com/hashicorp/golang-lru"
	"github.com/nlopes/slack"
	"github.com/rs/xid"
)

type Bslack struct {
	sync.RWMutex
	*bridge.Config

	mh  *matterhook.Client
	sc  *slack.Client
	rtm *slack.RTM
	si  *slack.Info

	cache        *lru.Cache
	uuid         string
	useChannelID bool

	users      map[string]*slack.User
	usersMutex sync.RWMutex

	channelsByID   map[string]*slack.Channel
	channelsByName map[string]*slack.Channel
	channelsMutex  sync.RWMutex
}

const (
	sChannelJoin     = "channel_join"
	sChannelLeave    = "channel_leave"
	sMessageDeleted  = "message_deleted"
	sSlackAttachment = "slack_attachment"
	sPinnedItem      = "pinned_item"
	sUnpinnedItem    = "unpinned_item"
	sChannelTopic    = "channel_topic"
	sChannelPurpose  = "channel_purpose"
	sFileComment     = "file_comment"
	sMeMessage       = "me_message"
	sUserTyping      = "user_typing"
	sLatencyReport   = "latency_report"
	sSystemUser      = "system"

	tokenConfig           = "Token"
	incomingWebhookConfig = "WebhookBindAddress"
	outgoingWebhookConfig = "WebhookURL"
	skipTLSConfig         = "SkipTLSVerify"
	useNickPrefixConfig   = "PrefixMessagesWithNick"
	editDisableConfig     = "EditDisable"
	editSuffixConfig      = "EditSuffix"
	iconURLConfig         = "iconurl"
	noSendJoinConfig      = "nosendjoinpart"
)

func New(cfg *bridge.Config) bridge.Bridger {
	newCache, err := lru.New(5000)
	if err != nil {
		cfg.Log.Fatalf("Could not create LRU cache for Slack bridge: %v", err)
	}
	b := &Bslack{
		Config:         cfg,
		uuid:           xid.New().String(),
		cache:          newCache,
		users:          map[string]*slack.User{},
		channelsByID:   map[string]*slack.Channel{},
		channelsByName: map[string]*slack.Channel{},
	}
	return b
}

func (b *Bslack) Command(cmd string) string {
	return ""
}

func (b *Bslack) Connect() error {
	b.RLock()
	defer b.RUnlock()
	if b.GetString(incomingWebhookConfig) != "" {
		if b.GetString(outgoingWebhookConfig) != "" {
			b.Log.Info("Connecting using webhookurl (sending) and webhookbindaddress (receiving)")
			b.mh = matterhook.New(b.GetString(outgoingWebhookConfig), matterhook.Config{
				InsecureSkipVerify: b.GetBool(skipTLSConfig),
				BindAddress:        b.GetString(incomingWebhookConfig),
			})
		} else if b.GetString(tokenConfig) != "" {
			b.Log.Info("Connecting using token (sending)")
			b.sc = slack.New(b.GetString(tokenConfig))
			b.rtm = b.sc.NewRTM()
			go b.rtm.ManageConnection()
			b.Log.Info("Connecting using webhookbindaddress (receiving)")
			b.mh = matterhook.New(b.GetString(outgoingWebhookConfig), matterhook.Config{
				InsecureSkipVerify: b.GetBool(skipTLSConfig),
				BindAddress:        b.GetString(incomingWebhookConfig),
			})
		} else {
			b.Log.Info("Connecting using webhookbindaddress (receiving)")
			b.mh = matterhook.New(b.GetString(outgoingWebhookConfig), matterhook.Config{
				InsecureSkipVerify: b.GetBool(skipTLSConfig),
				BindAddress:        b.GetString(incomingWebhookConfig),
			})
		}
		go b.handleSlack()
		return nil
	}
	if b.GetString(outgoingWebhookConfig) != "" {
		b.Log.Info("Connecting using webhookurl (sending)")
		b.mh = matterhook.New(b.GetString(outgoingWebhookConfig), matterhook.Config{
			InsecureSkipVerify: b.GetBool(skipTLSConfig),
			DisableServer:      true,
		})
		if b.GetString(tokenConfig) != "" {
			b.Log.Info("Connecting using token (receiving)")
			b.sc = slack.New(b.GetString(tokenConfig))
			b.rtm = b.sc.NewRTM()
			go b.rtm.ManageConnection()
			go b.handleSlack()
		}
	} else if b.GetString(tokenConfig) != "" {
		b.Log.Info("Connecting using token (sending and receiving)")
		b.sc = slack.New(b.GetString(tokenConfig))
		b.rtm = b.sc.NewRTM()
		go b.rtm.ManageConnection()
		go b.handleSlack()
	}
	if b.GetString(incomingWebhookConfig) == "" && b.GetString(outgoingWebhookConfig) == "" && b.GetString(tokenConfig) == "" {
		return errors.New("no connection method found. See that you have WebhookBindAddress, WebhookURL or Token configured")
	}
	return nil
}

func (b *Bslack) Disconnect() error {
	return b.rtm.Disconnect()
}

// JoinChannel only acts as a verification method that checks whether Matterbridge's
// Slack integration is already member of the channel. This is because Slack does not
// allow apps or bots to join channels themselves and they need to be invited
// manually by a user.
func (b *Bslack) JoinChannel(channel config.ChannelInfo) error {
	b.populateChannels()

	channelInfo, err := b.getChannel(channel.Name)
	if err != nil {
		return fmt.Errorf("could not join channel: %#v", err)
	}

	if strings.HasPrefix(channel.Name, "ID:") {
		b.useChannelID = true
		channel.Name = channelInfo.Name
	}

	if !channelInfo.IsMember {
		return fmt.Errorf("slack integration that matterbridge is using is not member of channel '%s', please add it manually", channelInfo.Name)
	}
	return nil
}

func (b *Bslack) Reload(cfg *bridge.Config) (string, error) {
	return "", nil
}

func (b *Bslack) Send(msg config.Message) (string, error) {
	b.Log.Debugf("=> Receiving %#v", msg)

	// Make a action /me of the message
	if msg.Event == config.EVENT_USER_ACTION {
		msg.Text = "_" + msg.Text + "_"
	}

	// Use webhook to send the message
	if b.GetString(outgoingWebhookConfig) != "" {
		return b.sendWebhook(msg)
	}
	return b.sendRTM(msg)
}

// sendWebhook uses the configured WebhookURL to send the message
func (b *Bslack) sendWebhook(msg config.Message) (string, error) {
	// skip events
	if msg.Event != "" {
		return "", nil
	}

	if b.GetBool(useNickPrefixConfig) {
		msg.Text = msg.Username + msg.Text
	}

	if msg.Extra != nil {
		// this sends a message only if we received a config.EVENT_FILE_FAILURE_SIZE
		for _, rmsg := range helper.HandleExtra(&msg, b.General) {
			iconURL := config.GetIconURL(&rmsg, b.GetString(iconURLConfig))
			matterMessage := matterhook.OMessage{
				IconURL:  iconURL,
				Channel:  msg.Channel,
				UserName: rmsg.Username,
				Text:     rmsg.Text,
			}
			if err := b.mh.Send(matterMessage); err != nil {
				b.Log.Errorf("Failed to send message: %v", err)
			}
		}

		// webhook doesn't support file uploads, so we add the url manually
		for _, f := range msg.Extra["file"] {
			fi := f.(config.FileInfo)
			if fi.URL != "" {
				msg.Text += " " + fi.URL
			}
		}
	}

	// if we have native slack_attachments add them
	var attachs []slack.Attachment
	for _, attach := range msg.Extra[sSlackAttachment] {
		attachs = append(attachs, attach.([]slack.Attachment)...)
	}

	iconURL := config.GetIconURL(&msg, b.GetString(iconURLConfig))
	matterMessage := matterhook.OMessage{
		IconURL:     iconURL,
		Attachments: attachs,
		Channel:     msg.Channel,
		UserName:    msg.Username,
		Text:        msg.Text,
	}
	if msg.Avatar != "" {
		matterMessage.IconURL = msg.Avatar
	}
	err := b.mh.Send(matterMessage)
	if err != nil {
		b.Log.Error(err)
		return "", err
	}
	return "", nil
}

func (b *Bslack) sendRTM(msg config.Message) (string, error) {
	channelInfo, err := b.getChannel(msg.Channel)
	if err != nil {
		return "", fmt.Errorf("could not send message: %v", err)
	}

	// Delete message
	if msg.Event == config.EVENT_MSG_DELETE {
		// some protocols echo deletes, but with empty ID
		if msg.ID == "" {
			return "", nil
		}
		// we get a "slack <ID>", split it
		ts := strings.Fields(msg.ID)
		_, _, err = b.rtm.DeleteMessage(channelInfo.ID, ts[1])
		if err != nil {
			return msg.ID, err
		}
		return msg.ID, nil
	}

	// Prepend nick if configured
	if b.GetBool(useNickPrefixConfig) {
		msg.Text = msg.Username + msg.Text
	}

	// Edit message if we have an ID
	if msg.ID != "" {
		ts := strings.Fields(msg.ID)
<<<<<<< HEAD
		_, _, _, err = b.sc.UpdateMessage(channelInfo.ID, ts[1], slack.MsgOptionText(msg.Text, false))
=======
		_, _, _, err = b.rtm.UpdateMessage(channelInfo.ID, ts[1], msg.Text)
>>>>>>> f2cdda72
		if err != nil {
			return msg.ID, err
		}
		return msg.ID, nil
	}

<<<<<<< HEAD
	// create slack new post parameters
	np := slack.NewPostMessageParameters()
	if b.GetBool(useNickPrefixConfig) {
		np.AsUser = true
	}
	np.Username = msg.Username
	np.LinkNames = 1 // replace mentions
	np.IconURL = config.GetIconURL(&msg, b.GetString(iconURLConfig))
	if msg.Avatar != "" {
		np.IconURL = msg.Avatar
	}
	// add a callback ID so we can see we created it
	np.Attachments = append(np.Attachments, slack.Attachment{CallbackID: "matterbridge_" + b.uuid})
	// add file attachments
	np.Attachments = append(np.Attachments, b.createAttach(msg.Extra)...)
	// add translation attachment
	if msg.IsTranslation {
		// If source, then we're doing a translation
		np.Attachments = append(np.Attachments, b.createTranslationAttach(msg)...)
	}
	// add slack attachments (from another slack bridge)
	if msg.Extra != nil {
		for _, attach := range msg.Extra[sSlackAttachment] {
			np.Attachments = append(np.Attachments, attach.([]slack.Attachment)...)
		}
	}
=======
	messageParameters := b.prepareMessageParameters(&msg)
>>>>>>> f2cdda72

	// Upload a file if it exists
	if msg.Extra != nil {
		for _, rmsg := range helper.HandleExtra(&msg, b.General) {
<<<<<<< HEAD
			_, _, err = b.sc.PostMessage(channelInfo.ID, slack.MsgOptionText(rmsg.Username+rmsg.Text, false), slack.MsgOptionAttachments(np.Attachments...), slack.MsgOptionPostMessageParameters(np))
=======
			_, _, err = b.rtm.PostMessage(channelInfo.ID, rmsg.Username+rmsg.Text, *messageParameters)
>>>>>>> f2cdda72
			if err != nil {
				b.Log.Error(err)
			}
		}
		// Upload files if necessary (from Slack, Telegram or Mattermost).
		b.handleUploadFile(&msg, channelInfo.ID)
	}

	// Post normal message
<<<<<<< HEAD
	_, id, err := b.sc.PostMessage(channelInfo.ID, slack.MsgOptionText(msg.Text, false), slack.MsgOptionAttachments(np.Attachments...), slack.MsgOptionPostMessageParameters(np))
=======
	_, id, err := b.rtm.PostMessage(channelInfo.ID, msg.Text, *messageParameters)
>>>>>>> f2cdda72
	if err != nil {
		return "", err
	}
	return "slack " + id, nil
}

func (b *Bslack) prepareMessageParameters(msg *config.Message) *slack.PostMessageParameters {
	params := slack.NewPostMessageParameters()
	if b.GetBool(useNickPrefixConfig) {
		params.AsUser = true
	}
	params.Username = msg.Username
	params.LinkNames = 1 // replace mentions
	params.IconURL = config.GetIconURL(msg, b.GetString(iconURLConfig))
	if msg.Avatar != "" {
		params.IconURL = msg.Avatar
	}
	// add a callback ID so we can see we created it
	params.Attachments = append(params.Attachments, slack.Attachment{CallbackID: "matterbridge_" + b.uuid})
	// add file attachments
	params.Attachments = append(params.Attachments, b.createAttach(msg.Extra)...)
	// add slack attachments (from another slack bridge)
	if msg.Extra != nil {
		for _, attach := range msg.Extra[sSlackAttachment] {
			params.Attachments = append(params.Attachments, attach.([]slack.Attachment)...)
		}
	}
	return &params
}

func (b *Bslack) createAttach(extra map[string][]interface{}) []slack.Attachment {
	var attachements []slack.Attachment
	for _, v := range extra["attachments"] {
		entry := v.(map[string]interface{})
		s := slack.Attachment{
			Fallback:   extractStringField(entry, "fallback"),
			Color:      extractStringField(entry, "color"),
			Pretext:    extractStringField(entry, "pretext"),
			AuthorName: extractStringField(entry, "author_name"),
			AuthorLink: extractStringField(entry, "author_link"),
			AuthorIcon: extractStringField(entry, "author_icon"),
			Title:      extractStringField(entry, "title"),
			TitleLink:  extractStringField(entry, "title_link"),
			Text:       extractStringField(entry, "text"),
			ImageURL:   extractStringField(entry, "image_url"),
			ThumbURL:   extractStringField(entry, "thumb_url"),
			Footer:     extractStringField(entry, "footer"),
			FooterIcon: extractStringField(entry, "footer_icon"),
		}
		attachements = append(attachements, s)
	}
	return attachements
}

func (b *Bslack) createTranslationAttach(msg config.Message) []slack.Attachment {
	var attachments []slack.Attachment

	if msg.IsTranslation == false {
		return attachments
	}

	untranslatedTextPreview := msg.OrigMsg.Text
	previewCharCount := 100
	if len(msg.OrigMsg.Text) > previewCharCount {
		untranslatedTextPreview = untranslatedTextPreview[:previewCharCount]+"..."
	}
	untranslatedTextPreview = strings.Replace(untranslatedTextPreview, "\n", " ", -1)
	ch, err := b.getChannelByName(msg.OrigMsg.Channel)
	time := strings.Split(msg.OrigMsg.ID, " ")[1]
	params := slack.PermalinkParameters{
		Channel: ch.ID,
		Ts: time,
	}
	b.Log.Debugf("Generating permalink...")
	permalink, err := b.sc.GetPermalink(&params)
	if err != nil {
		b.Log.Println(err)
	}

	attach := slack.Attachment{
		Fallback: untranslatedTextPreview,
		Text: fmt.Sprintf("<%s|%s>", permalink, untranslatedTextPreview),
		Footer: "g0v Translation Bridge"+b.Config.General.TranslationAttribution,
		FooterIcon: "https://emoji.slack-edge.com/T02G2SXKM/g0v/541e38dfc833f04b.png",
	}

	attachments = append(attachments, attach)

	return attachments
}

func extractStringField(data map[string]interface{}, field string) string {
	if rawValue, found := data[field]; found {
		if value, ok := rawValue.(string); ok {
			return value
		}
	}
	return ""
}<|MERGE_RESOLUTION|>--- conflicted
+++ resolved
@@ -273,56 +273,22 @@
 	// Edit message if we have an ID
 	if msg.ID != "" {
 		ts := strings.Fields(msg.ID)
-<<<<<<< HEAD
 		_, _, _, err = b.sc.UpdateMessage(channelInfo.ID, ts[1], slack.MsgOptionText(msg.Text, false))
-=======
-		_, _, _, err = b.rtm.UpdateMessage(channelInfo.ID, ts[1], msg.Text)
->>>>>>> f2cdda72
 		if err != nil {
 			return msg.ID, err
 		}
 		return msg.ID, nil
 	}
 
-<<<<<<< HEAD
-	// create slack new post parameters
-	np := slack.NewPostMessageParameters()
-	if b.GetBool(useNickPrefixConfig) {
-		np.AsUser = true
-	}
-	np.Username = msg.Username
-	np.LinkNames = 1 // replace mentions
-	np.IconURL = config.GetIconURL(&msg, b.GetString(iconURLConfig))
-	if msg.Avatar != "" {
-		np.IconURL = msg.Avatar
-	}
-	// add a callback ID so we can see we created it
-	np.Attachments = append(np.Attachments, slack.Attachment{CallbackID: "matterbridge_" + b.uuid})
-	// add file attachments
-	np.Attachments = append(np.Attachments, b.createAttach(msg.Extra)...)
-	// add translation attachment
-	if msg.IsTranslation {
-		// If source, then we're doing a translation
-		np.Attachments = append(np.Attachments, b.createTranslationAttach(msg)...)
-	}
-	// add slack attachments (from another slack bridge)
-	if msg.Extra != nil {
-		for _, attach := range msg.Extra[sSlackAttachment] {
-			np.Attachments = append(np.Attachments, attach.([]slack.Attachment)...)
-		}
-	}
-=======
-	messageParameters := b.prepareMessageParameters(&msg)
->>>>>>> f2cdda72
+	var messageOptions []slack.MsgOption
 
 	// Upload a file if it exists
 	if msg.Extra != nil {
 		for _, rmsg := range helper.HandleExtra(&msg, b.General) {
-<<<<<<< HEAD
-			_, _, err = b.sc.PostMessage(channelInfo.ID, slack.MsgOptionText(rmsg.Username+rmsg.Text, false), slack.MsgOptionAttachments(np.Attachments...), slack.MsgOptionPostMessageParameters(np))
-=======
-			_, _, err = b.rtm.PostMessage(channelInfo.ID, rmsg.Username+rmsg.Text, *messageParameters)
->>>>>>> f2cdda72
+			messageOptions = b.prepareMessageOptions(rmsg)
+			messageOptions = append(messageOptions, slack.MsgOptionText(msg.Username+msg.Text, false))
+			_, _, err = b.sc.PostMessage(channelInfo.ID, messageOptions...)
+
 			if err != nil {
 				b.Log.Error(err)
 			}
@@ -332,25 +298,23 @@
 	}
 
 	// Post normal message
-<<<<<<< HEAD
-	_, id, err := b.sc.PostMessage(channelInfo.ID, slack.MsgOptionText(msg.Text, false), slack.MsgOptionAttachments(np.Attachments...), slack.MsgOptionPostMessageParameters(np))
-=======
-	_, id, err := b.rtm.PostMessage(channelInfo.ID, msg.Text, *messageParameters)
->>>>>>> f2cdda72
+	messageOptions = b.prepareMessageOptions(msg)
+	messageOptions = append(messageOptions, slack.MsgOptionText(msg.Text, false))
+	_, id, err := b.sc.PostMessage(channelInfo.ID, messageOptions...)
 	if err != nil {
 		return "", err
 	}
 	return "slack " + id, nil
 }
 
-func (b *Bslack) prepareMessageParameters(msg *config.Message) *slack.PostMessageParameters {
+func (b *Bslack) prepareMessageOptions(msg config.Message) []slack.MsgOption {
 	params := slack.NewPostMessageParameters()
 	if b.GetBool(useNickPrefixConfig) {
 		params.AsUser = true
 	}
 	params.Username = msg.Username
 	params.LinkNames = 1 // replace mentions
-	params.IconURL = config.GetIconURL(msg, b.GetString(iconURLConfig))
+	params.IconURL = config.GetIconURL(&msg, b.GetString(iconURLConfig))
 	if msg.Avatar != "" {
 		params.IconURL = msg.Avatar
 	}
@@ -358,13 +322,21 @@
 	params.Attachments = append(params.Attachments, slack.Attachment{CallbackID: "matterbridge_" + b.uuid})
 	// add file attachments
 	params.Attachments = append(params.Attachments, b.createAttach(msg.Extra)...)
+	// add translation attachment
+	params.Attachments = append(params.Attachments, b.createTranslationAttach(&msg)...)
 	// add slack attachments (from another slack bridge)
 	if msg.Extra != nil {
 		for _, attach := range msg.Extra[sSlackAttachment] {
 			params.Attachments = append(params.Attachments, attach.([]slack.Attachment)...)
 		}
 	}
-	return &params
+
+	var opts []slack.MsgOption
+
+	opts = append(opts, slack.MsgOptionAttachments(params.Attachments...))
+	opts = append(opts, slack.MsgOptionPostMessageParameters(params))
+
+	return opts
 }
 
 func (b *Bslack) createAttach(extra map[string][]interface{}) []slack.Attachment {
@@ -391,7 +363,7 @@
 	return attachements
 }
 
-func (b *Bslack) createTranslationAttach(msg config.Message) []slack.Attachment {
+func (b *Bslack) createTranslationAttach(msg *config.Message) []slack.Attachment {
 	var attachments []slack.Attachment
 
 	if msg.IsTranslation == false {
